--- conflicted
+++ resolved
@@ -59,11 +59,8 @@
   - Also support: mixed RNN/Transformer architecture, attention mechanism (RNN decoder), VGG2L (RNN/Transformer encoder), Conformer (Transformer encoder), TDNN (Transformer encoder), Causal Conv1d (Transformer decoder) and various decoding algorithms.
   > Please refer to the [tutorial page](https://espnet.github.io/espnet/tutorial.html#transducer) for complete documentation.
 - CTC segmentation
-<<<<<<< HEAD
 - Non-autoregressive based on Mask CTC
-=======
 - ASR examples for supporting endangered language documentation (Please refer to egs/puebla_nahuatl and egs/yoloxochitl_mixtec for details)
->>>>>>> 384975aa
 
 ### TTS: Text-to-speech
 - Tacotron2
