#!/usr/bin/env python3
from distutils.version import LooseVersion
import os
import pip
from setuptools import find_packages
from setuptools import setup
import sys


if LooseVersion(sys.version) < LooseVersion('3.7'):
    raise RuntimeError(
        'ESPnet requires Python>=3.7, '
        'but your Python is {}'.format(sys.version))
if LooseVersion(pip.__version__) < LooseVersion('19'):
    raise RuntimeError(
        'pip>=19.0.0 is required, but your pip is {}. '
        'Try again after "pip install -U pip"'.format(pip.__version__))

requirements = {
    'install': [
        # 'torch==1.0.1',  # Installation from anaconda is recommended for PyTorch
        'chainer==6.0.0',
        # 'cupy==6.0.0',  # Do not install cupy as default
        'setuptools>=38.5.1',
        'scipy>=1.3.0',
        'librosa>=0.7.0',
        'soundfile>=0.10.2',
        'inflect>=1.0.0',
        'unidecode>=1.0.22',
        'editdistance==0.5.2',
        'h5py==2.9.0',
        'tensorboardX>=1.8',
        'pillow>=6.1.0',
        'nara_wpe>=0.0.5',
        'museval>=0.2.1',
        'pystoi>=0.2.2',
        'kaldiio>=2.13.8',
        'matplotlib>=3.1.0',
        'funcsigs>=1.0.2',  # A backport of inspect.signature for python2
        'configargparse>=0.14.0',
        'PyYAML>=5.1.2',
        'sentencepiece>=0.1.82',
        'pysptk>=0.1.17',
        'nltk>=3.4.5',
        'nnmnkwii',
        'jaconv',
<<<<<<< HEAD
        'typeguard',
        'humanfriendly',
        'resampy',
=======
        'g2p_en',
>>>>>>> 6f73abb8
        'torch_complex@git+https://github.com/kamo-naoyuki/pytorch_complex.git',
        'pytorch_wpe@git+https://github.com/nttcslab-sp/dnn_wpe.git',
    ],
    'setup': [
        'numpy',
        'pytest-runner'
    ],
    'test': [
        'pytest>=3.3.0',
        'pytest-pythonpath>=0.7.3',
        'pytest-cov>=2.7.1',
        'hacking>=1.1.0',
        'mock>=2.0.0',
        'autopep8>=1.3.3',
        'jsondiff>=1.2.0',
        'flake8>=3.7.8',
        'flake8-docstrings>=1.3.1'
    ],
    'doc': [
        'Sphinx==2.1.2',
        'sphinx-rtd-theme>=0.2.4',
        'sphinx-argparse>=0.2.5',
        'commonmark==0.8.1',
        'recommonmark>=0.4.0',
        'travis-sphinx>=2.0.1',
        'nbsphinx>=0.4.2'
    ]}
install_requires = requirements['install']
setup_requires = requirements['setup']
tests_require = requirements['test']
extras_require = {k: v for k, v in requirements.items()
                  if k not in ['install', 'setup']}

dirname = os.path.dirname(__file__)
setup(name='espnet',
      version='0.5.4',
      url='http://github.com/espnet/espnet',
      author='Shinji Watanabe',
      author_email='shinjiw@ieee.org',
      description='ESPnet: end-to-end speech processing toolkit',
      long_description=open(os.path.join(dirname, 'README.md'),
                            encoding='utf-8').read(),
      license='Apache Software License',
      packages=find_packages(include=['espnet*']),
      # #448: "scripts" is inconvenient for developping because they are copied
      # scripts=get_all_scripts('espnet/bin'),
      install_requires=install_requires,
      setup_requires=setup_requires,
      tests_require=tests_require,
      extras_require=extras_require,
      classifiers=[
          'Programming Language :: Python',
          'Programming Language :: Python :: 2.7',
          'Programming Language :: Python :: 3',
          'Development Status :: 5 - Production/Stable',
          'Intended Audience :: Science/Research',
          'Operating System :: POSIX :: Linux',
          'License :: OSI Approved :: Apache Software License',
          'Topic :: Software Development :: Libraries :: Python Modules'],
      )<|MERGE_RESOLUTION|>--- conflicted
+++ resolved
@@ -44,13 +44,10 @@
         'nltk>=3.4.5',
         'nnmnkwii',
         'jaconv',
-<<<<<<< HEAD
+        'g2p_en',
         'typeguard',
         'humanfriendly',
         'resampy',
-=======
-        'g2p_en',
->>>>>>> 6f73abb8
         'torch_complex@git+https://github.com/kamo-naoyuki/pytorch_complex.git',
         'pytorch_wpe@git+https://github.com/nttcslab-sp/dnn_wpe.git',
     ],
