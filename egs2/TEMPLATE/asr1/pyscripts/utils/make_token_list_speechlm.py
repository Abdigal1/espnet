--- conflicted
+++ resolved
@@ -5,13 +5,8 @@
 
 import argparse
 import json
+import json
 import logging
-<<<<<<< HEAD
-import json
-=======
-import os
-import sys
->>>>>>> d1640138
 from pathlib import Path
 
 from espnet2.speechlm.definitions import modalities, special_tokens
@@ -47,7 +42,7 @@
     for json_file in args.data_json:
         read_handle = open(json_file)
         all_vocab = all_vocab + json.load(read_handle)["vocabularies"]
-    logger.info(f"Find all token_list files: {all_vocab}")
+    logging.info(f"Find all token_list files: {all_vocab}")
 
     # (2) Assign each token_list file to the modality
     vocab_dict = {modality: [] for modality in modalities}
@@ -66,7 +61,7 @@
     for modality, vocabs in vocab_dict.items():
         if len(vocabs) == 0:
             continue
-        logger.info(
+        logging.info(
             f"Get vocab for modality: {modality} with token_list files: {vocabs}"
         )
 
@@ -77,9 +72,9 @@
                 if e not in modality_vocab:
                     modality_vocab.append(e)
                 else:
-                    logger.warning(f"Duplicated token: {e}. It has been seen before")
+                    logging.warning(f"Duplicated token: {e}. It has been seen before")
 
-        logger.info(
+        logging.info(
             f"Modality has {len(modality_vocab)} starting from {len(token_list)}"
         )
         token_bias[modality] = len(token_list)
