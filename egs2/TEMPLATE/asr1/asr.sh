--- conflicted
+++ resolved
@@ -359,14 +359,6 @@
 if ${use_word_lm}; then
     log "Error: Word LM is not supported yet"
     exit 2
-<<<<<<< HEAD
-
-    # shellcheck disable=SC2317
-    lm_token_list="${wordtoken_list}"
-    # shellcheck disable=SC2317
-    lm_token_type=word
-=======
->>>>>>> f56e0cb4
 else
     lm_token_list="${token_list}"
     lm_token_type="${token_type}"
