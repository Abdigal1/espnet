--- conflicted
+++ resolved
@@ -166,14 +166,8 @@
 
         # Get the next batch ( a list of json files)
         batch = train_iter.next()
-<<<<<<< HEAD
-        self.iteration += 1
-
+        # self.iteration += 1 # Increase may result in early report, which is done in other place automatically.
         x = tuple(arr.to(self.device) for arr in batch)
-=======
-        # self.iteration += 1 # Increase may result in early report, which is done in other place automatically.
-        x = self.converter(batch, self.device)
->>>>>>> 2b14d3b0
 
         # Compute the loss at this time step and accumulate it
         if self.ngpu == 0:
