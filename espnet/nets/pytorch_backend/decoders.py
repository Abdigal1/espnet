--- conflicted
+++ resolved
@@ -46,14 +46,9 @@
     :param float dropout: dropout rate
     """
 
-<<<<<<< HEAD
     def __init__(self, eprojs, odim, dtype, dlayers, dunits, sos, eos, att, verbose=0,
-                 char_list=None, labeldist=None, lsm_weight=0., sampling_probability=0.0):
-=======
-    def __init__(self, eprojs, odim, dlayers, dunits, sos, eos, att, verbose=0,
                  char_list=None, labeldist=None, lsm_weight=0., sampling_probability=0.0,
                  dropout=0.0):
->>>>>>> 9b26fc58
         super(Decoder, self).__init__()
         self.dtype = dtype
         self.dunits = dunits
@@ -62,24 +57,18 @@
         self.dropout_emb = torch.nn.Dropout(p=dropout)
 
         self.decoder = torch.nn.ModuleList()
-<<<<<<< HEAD
+        self.dropout_dec = torch.nn.ModuleList()
         self.decoder += [
             torch.nn.LSTMCell(dunits + eprojs, dunits) if self.dtype == "lstm" else torch.nn.GRUCell(dunits + eprojs,
                                                                                                      dunits)]
+        self.dropout_dec += [torch.nn.Dropout(p=dropout)]
         for _ in six.moves.range(1, self.dlayers):
             self.decoder += [
                 torch.nn.LSTMCell(dunits, dunits) if self.dtype == "lstm" else torch.nn.GRUCell(dunits + eprojs,
                                                                                                 dunits)]
-=======
-        self.dropout_dec = torch.nn.ModuleList()
-        self.decoder += [torch.nn.LSTMCell(dunits + eprojs, dunits)]
-        self.dropout_dec += [torch.nn.Dropout(p=dropout)]
-        for _ in six.moves.range(1, self.dlayers):
-            self.decoder += [torch.nn.LSTMCell(dunits, dunits)]
             self.dropout_dec += [torch.nn.Dropout(p=dropout)]
             # NOTE: dropout is applied only for the vertical connections
             # see https://arxiv.org/pdf/1409.2329.pdf
->>>>>>> 9b26fc58
         self.ignore_id = -1
         self.output = torch.nn.Linear(dunits, odim)
 
@@ -108,11 +97,11 @@
             z_list[0], c_list[0] = self.decoder[0](ey, (z_prev[0], c_prev[0]))
             for l in six.moves.range(1, self.dlayers):
                 z_list[l], c_list[l] = self.decoder[l](
-                    z_list[l - 1], (z_prev[l], c_prev[l]))
+                    self.dropout_dec[l - 1](z_list[l - 1]), (z_prev[l], c_prev[l]))
         else:
             z_list[0] = self.decoder[0](ey, z_prev[0])
             for l in six.moves.range(1, self.dlayers):
-                z_list[l] = self.decoder[l](z_list[l - 1], z_prev[l])
+                z_list[l] = self.decoder[l](self.dropout_dec[l - 1](z_list[l - 1]), z_prev[l])
         return z_list, c_list
 
     def forward(self, hs_pad, hlens, ys_pad):
@@ -174,16 +163,8 @@
                 ey = torch.cat((z_out, att_c), dim=1)  # utt x (zdim + hdim)
             else:
                 ey = torch.cat((eys[:, i, :], att_c), dim=1)  # utt x (zdim + hdim)
-<<<<<<< HEAD
             z_list, c_list = self.rnn_forward(ey, z_list, c_list, z_list, c_list)
-            z_all.append(z_list[-1])
-=======
-            z_list[0], c_list[0] = self.decoder[0](ey, (z_list[0], c_list[0]))
-            for l in six.moves.range(1, self.dlayers):
-                z_list[l], c_list[l] = self.decoder[l](
-                    self.dropout_dec[l - 1](z_list[l - 1]), (z_list[l], c_list[l]))
             z_all.append(self.dropout_dec[-1](z_list[-1]))
->>>>>>> 9b26fc58
 
         z_all = torch.stack(z_all, dim=1).view(batch * olength, self.dunits)
         # compute loss
@@ -285,19 +266,12 @@
             for hyp in hyps:
                 vy.unsqueeze(1)
                 vy[0] = hyp['yseq'][i]
-                ey = self.dropout_emb(self.embed(vy))           # utt list (1) x zdim
+                ey = self.dropout_emb(self.embed(vy))  # utt list (1) x zdim
                 ey.unsqueeze(0)
                 att_c, att_w = self.att(h.unsqueeze(0), [h.size(0)],
                                         self.dropout_dec[0](hyp['z_prev'][0]), hyp['a_prev'])
                 ey = torch.cat((ey, att_c), dim=1)  # utt(1) x (zdim + hdim)
-<<<<<<< HEAD
                 z_list, c_list = self.rnn_forward(ey, z_list, c_list, hyp['z_prev'], hyp['c_prev'])
-=======
-                z_list[0], c_list[0] = self.decoder[0](ey, (hyp['z_prev'][0], hyp['c_prev'][0]))
-                for l in six.moves.range(1, self.dlayers):
-                    z_list[l], c_list[l] = self.decoder[l](
-                        self.dropout_dec[l - 1](z_list[l - 1]), (hyp['z_prev'][l], hyp['c_prev'][l]))
->>>>>>> 9b26fc58
 
                 # get nbest local scores and their ids
                 local_att_scores = F.log_softmax(self.output(self.dropout_dec[-1](z_list[-1])), dim=1)
@@ -472,16 +446,8 @@
             ey = torch.cat((ey, att_c), dim=1)
 
             # attention decoder
-<<<<<<< HEAD
             z_list, c_list = self.rnn_forward(ey, z_list, c_list, z_prev, c_prev)
-            local_scores = att_weight * F.log_softmax(self.output(z_list[-1]), dim=1)
-=======
-            z_list[0], c_list[0] = self.decoder[0](ey, (z_prev[0], c_prev[0]))
-            for l in six.moves.range(1, self.dlayers):
-                z_list[l], c_list[l] = self.decoder[l](
-                    self.dropout_dec[l - 1](z_list[l - 1]), (z_prev[l], c_prev[l]))
             local_scores = att_weight * F.log_softmax(self.output(self.dropout_dec[-1](z_list[-1])), dim=1)
->>>>>>> 9b26fc58
 
             # rnnlm
             if rnnlm:
@@ -642,14 +608,7 @@
         for i in six.moves.range(olength):
             att_c, att_w = self.att(hs_pad, hlen, self.dropout_dec[0](z_list[0]), att_w)
             ey = torch.cat((eys[:, i, :], att_c), dim=1)  # utt x (zdim + hdim)
-<<<<<<< HEAD
             z_list, c_list = self.rnn_forward(ey, z_list, c_list, z_list, c_list)
-=======
-            z_list[0], c_list[0] = self.decoder[0](ey, (z_list[0], c_list[0]))
-            for l in six.moves.range(1, self.dlayers):
-                z_list[l], c_list[l] = self.decoder[l](
-                    self.dropout_dec[l - 1](z_list[l - 1]), (z_list[l], c_list[l]))
->>>>>>> 9b26fc58
             att_ws.append(att_w)
 
         # convert to numpy array with the shape (B, Lmax, Tmax)
@@ -658,11 +617,6 @@
 
 
 def decoder_for(args, odim, sos, eos, att, labeldist):
-<<<<<<< HEAD
     return Decoder(args.eprojs, odim, args.dtype, args.dlayers, args.dunits, sos, eos, att, args.verbose,
                    args.char_list, labeldist,
-                   args.lsm_weight, args.sampling_probability)
-=======
-    return Decoder(args.eprojs, odim, args.dlayers, args.dunits, sos, eos, att, args.verbose, args.char_list, labeldist,
-                   args.lsm_weight, args.sampling_probability, args.dropout_rate_decoder)
->>>>>>> 9b26fc58
+                   args.lsm_weight, args.sampling_probability, args.dropout_rate_decoder)