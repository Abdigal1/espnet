--- conflicted
+++ resolved
@@ -39,13 +39,10 @@
 # output
 if [ ! -z ${bpecode} ]; then
     paste -d " " <(awk '{print $1}' ${dir}/text) <(cut -f 2- -d" " ${dir}/text | spm_encode --model=${bpecode} --output_format=piece) > ${tmpdir}/token.scp
-<<<<<<< HEAD
 elif [ ! -z ${phn_text} ]; then
     text_path=$(./utils/make_absolute.sh ${phn_text})
     tmp_path=$(./utils/make_absolute.sh ${tmpdir}/token.scp)
     ln -sf ${text_path} ${tmp_path}
-=======
->>>>>>> 2c833257
 elif [ ! -z ${nlsyms} ]; then
     text2token.py -s 1 -n 1 -l ${nlsyms} ${dir}/text > ${tmpdir}/token.scp
 else
@@ -70,18 +67,14 @@
     k=`basename ${x} .scp`
     cat ${x} | scp2json.py --key ${k} > ${tmpdir}/${k}.json
 done
-<<<<<<< HEAD
 
 merge_opts=""
 if [ ! -z ${phn_text} ]; then
-    merge_opts="--oname phone"
+    merge_opts="--oname phn"
 elif [ ! -z ${bpecode} ]; then
     merge_opts="--oname bpe"
 fi
 
 mergejson.py --verbose ${verbose} ${merge_opts} ${tmpdir}/*.json
-=======
-mergejson.py --verbose ${verbose} ${tmpdir}/*.json
->>>>>>> 2c833257
 
 rm -fr ${tmpdir}